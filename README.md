--- conflicted
+++ resolved
@@ -86,16 +86,11 @@
 * Mover 2.0 out of the box support
 	* This depends on Mover 2.0 ever becoming actually _good_ and it doesn't look promising
 
-<<<<<<< HEAD
-### 1.3.4
-* Fixed critical bug where ShouldIgnoreRootMotionMontage() condition was incorrectly inverted - **This is potentially breaking**
-=======
 ### 1.4.0
 * Fixed **critical bug** where ShouldIgnoreRootMotionMontage() condition was incorrectly inverted - **This is potentially breaking**
 * Added anim curves to override turn in place to paused or locked
 	* Add metadata curve `PauseTurnInPlace` or `LockTurnInPlace`
 * Added ability to set override on per-montage basis (check your anim set params)
->>>>>>> ca8a93dc
 * Const-correctness
 
 ### 1.3.3
