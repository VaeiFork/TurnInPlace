--- conflicted
+++ resolved
@@ -1,11 +1,7 @@
 {
 	"FileVersion": 3,
 	"Version": 1,
-<<<<<<< HEAD
-	"VersionName": "1.3.4",
-=======
 	"VersionName": "1.4.0",
->>>>>>> ca8a93dc
 	"FriendlyName": "ActorTurnInPlace",
 	"Description": "Actor-Based Turn in Place Solution. A superior substitute to Mesh-Based Turn in Place without the endless list of issues that comes with it.",
 	"Category": "Gameplay",
@@ -14,7 +10,7 @@
 	"DocsURL": "https://github.com/Vaei/TurnInPlace/wiki/",
 	"MarketplaceURL": "",
 	"SupportURL": "",
-	"CanContainContent": false,
+	"CanContainContent": true,
 	"IsBetaVersion": false,
 	"IsExperimentalVersion": false,
 	"Installed": false,
